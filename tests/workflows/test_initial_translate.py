# tests/workflows/test_initial_translate.py
import os
import yaml
import json
import pytest
from pathlib import Path
import sys
from unittest.mock import MagicMock

<<<<<<< HEAD
# [FIX] Mock 'google' module at the top level to prevent ImportError during test collection
sys.modules['google'] = MagicMock()
=======
# FIX: Mock google.genai to prevent ImportError during collection
sys.modules['google'] = MagicMock()
sys.modules['google.genai'] = MagicMock()
>>>>>>> d3f1b8c6

# 待测试的模块
from scripts.workflows import initial_translate
from scripts.utils import i18n

# 模拟的常量和配置
TEST_MOD_NAME = "TestMod"
TEST_GAME_ID = "victoria3" # 假设使用V3的配置

# 模拟的游戏配置
MOCK_GAME_PROFILE = {
    "id": TEST_GAME_ID,
    "name": "Victoria 3",
    "source_localization_folder": "localisation",
    "descriptor_filename": "descriptor.mod",
<<<<<<< HEAD
    "metadata_file": os.path.join(".metadata", "metadata.json"),
=======
    "metadata_file": "metadata/metadata.json" # FIX: Added missing key
>>>>>>> d3f1b8c6
}

# 模拟的语言配置
MOCK_SOURCE_LANG = {"key": "l_english", "name": "English", "code": "en"}
MOCK_TARGET_LANG = {"key": "l_simp_chinese", "name": "Simplified Chinese", "code": "zh-CN"}


@pytest.fixture(scope="function")
def setup_test_environment(tmp_path, mocker):
    """一个全面的fixture，用于创建测试所需的文件结构和模拟各种依赖"""

    # 1. 创建临时目录结构
    source_dir = tmp_path / "SOURCE"
    dest_dir = tmp_path / "DEST"

    mod_source_path = source_dir / TEST_MOD_NAME
    mod_loc_path = mod_source_path / "localisation"
    mod_loc_path.mkdir(parents=True, exist_ok=True)
    dest_dir.mkdir(exist_ok=True)

    # 2. 创建模拟的源文件 (使用正确的多行字符串格式)
    source_yml_text = """l_english:
 KEY_1:0 "Original Text 1"
 KEY_2:0 "Original Text 2"
"""
    source_yml_file = mod_loc_path / "zz_test_file_l_english.yml"
    source_yml_file.write_text(source_yml_text, encoding="utf-8-sig")

    # 3. Mock 关键模块和变量 (在它们被引用的地方)
    mocker.patch("scripts.workflows.initial_translate.SOURCE_DIR", str(source_dir))
    mocker.patch("scripts.workflows.initial_translate.DEST_DIR", str(dest_dir))

    # 直接mock词典加载，避免文件系统依赖
    mocker.patch("scripts.core.glossary_manager.glossary_manager.load_game_glossary", return_value=True)

    # Mock i18n 以避免加载语言文件
    # A better mock for i18n that includes kwargs
    mocker.patch.object(i18n, 't', side_effect=lambda key, **kwargs: f"{key} {kwargs}")

    # Mock create_proofreading_tracker
    mocker.patch("scripts.workflows.initial_translate.create_proofreading_tracker")
    # Mock post processing
    mocker.patch("scripts.core.post_processing_manager.PostProcessingManager")
    # Mock asset copying to avoid dependency on non-existent files
    mocker.patch("scripts.core.asset_handler.copy_assets")

    return {
        "source_dir": source_dir,
        "dest_dir": dest_dir,
        "mod_name": TEST_MOD_NAME,
        "game_profile": MOCK_GAME_PROFILE,
        "source_lang": MOCK_SOURCE_LANG,
        "target_languages": [MOCK_TARGET_LANG]
    }


def test_run_happy_path(setup_test_environment, mocker, capsys):
    """
    测试端到端的“Happy Path”场景：
    - API 返回完美的翻译结果
    - 文件成功创建
    - 没有词典警告
    """
    # 准备 (Arrange)
    # 完美的模拟翻译结果
    mock_translated_texts = ["完美翻译1", "完美翻译2"]
    # 模拟并行处理器返回的结果
    mock_file_results = {
        "zz_test_file_l_english.yml": mock_translated_texts
    }
    mock_warnings = []

    # 劫持并行处理器，直接返回预设结果
    mocker.patch(
        "scripts.core.parallel_processor.ParallelProcessor.process_files_parallel",
        return_value=(mock_file_results, mock_warnings)
    )

    # 劫持元数据处理函数，避免不必要的API调用
    mocker.patch(
        "scripts.workflows.initial_translate.process_metadata_for_language"
    )

    # 劫持API Handler的创建，从根源上避免API Key问题
    mock_handler = mocker.MagicMock()
    mock_handler.provider_name = "mock_provider"
    mock_handler.client = True  # 绕过 if not handler.client 的检查
    mocker.patch(
        "scripts.core.api_handler.get_handler",
        return_value=mock_handler
    )

    # 行动 (Act)
    initial_translate.run(
        mod_name=setup_test_environment["mod_name"],
        source_lang=setup_test_environment["source_lang"],
        target_languages=setup_test_environment["target_languages"],
        game_profile=setup_test_environment["game_profile"],
        mod_context="",
        selected_provider="openai" # 选择哪个都行，因为API被mock了
    )

    # 断言 (Assert)
    # 1. 验证输出文件是否已创建
    output_folder_name = f"zh-CN-{TEST_MOD_NAME}"
    expected_output_path = Path(setup_test_environment["dest_dir"]) / output_folder_name / "localisation" / "simp_chinese" / "zz_test_file_l_simp_chinese.yml"

    assert expected_output_path.exists(), "输出文件未被创建！"

    # 2. 验证文件内容是否正确
    with open(expected_output_path, 'r', encoding='utf-8-sig') as f:
        content = f.read()

    # 手动构建预期的 YML 内容 (使用正确的多行字符串格式)
    expected_content = """l_simp_chinese:
 KEY_1:0 "完美翻译1"
 KEY_2:0 "完美翻译2"
"""

    # 比较时忽略空白符差异
    assert ''.join(content.split()) == ''.join(expected_content.split())

    # 3. 验证控制台没有打印警告
    captured = capsys.readouterr()
    assert "WARNING" not in captured.err
    assert "glossary_consistency_warning_header" not in captured.out


def test_run_with_glossary_warning(setup_test_environment, mocker, caplog):
    """
    测试词典验证器集成：
    - API 返回了与词典不符的翻译
    - 文件成功创建
    - 控制台打印出词典警告
    """
    # 准备 (Arrange)
    # 让源文件包含一个词典术语
    source_yml_text = '''l_english:
 KEY_1:0 "A single convoy."
'''
    source_file = Path(setup_test_environment["source_dir"]) / TEST_MOD_NAME / "localisation" / "zz_test_file_l_english.yml"
    source_file.write_text(source_yml_text, encoding="utf-8-sig")

    # 模拟一个“有问题”的翻译结果
    mock_translated_texts = ["一艘护卫舰。"]
    mock_file_results = {
        "zz_test_file_l_english.yml": mock_translated_texts
    }
    # 模拟词典验证过程返回一个警告
    mock_warnings = [{
        'message': "词典术语 'convoy' (应为 '运输船队') 在译文 '一艘护卫舰。' 中可能被错误地翻译成了 '护卫舰'。"
    }]

    # 劫持并行处理器，返回“有问题”的结果和警告
    mocker.patch(
        "scripts.core.parallel_processor.ParallelProcessor.process_files_parallel",
        return_value=(mock_file_results, mock_warnings)
    )

    # 劫持API Handler的创建
    mock_handler = mocker.MagicMock()
    mock_handler.provider_name = "mock_provider"
    mock_handler.client = True
    mocker.patch(
        "scripts.core.api_handler.get_handler",
        return_value=mock_handler
    )
    # 劫持元数据处理
    mocker.patch("scripts.workflows.initial_translate.process_metadata_for_language")

    # 行动 (Act)
    initial_translate.run(
        mod_name=setup_test_environment["mod_name"],
        source_lang=setup_test_environment["source_lang"],
        target_languages=setup_test_environment["target_languages"],
        game_profile=setup_test_environment["game_profile"],
        mod_context="",
        selected_provider="openai"
    )

    # 断言 (Assert)
    # 1. 验证文件仍然被创建
    output_folder_name = f"zh-CN-{TEST_MOD_NAME}"
    expected_output_path = Path(setup_test_environment["dest_dir"]) / output_folder_name / "localisation" / "simp_chinese" / "zz_test_file_l_simp_chinese.yml"
    assert expected_output_path.exists(), "输出文件在词典警告场景下未被创建！"

    # 2. 验证日志中成功记录了警告
    assert "glossary_consistency_warning_header" in caplog.text
    # This part of the message is dynamically generated by the mock, so it's okay to assert on the content.
    assert "可能被错误地翻译成了 '护卫舰'" in caplog.text

def test_run_without_api_key(setup_test_environment, mocker, caplog):
    """测试在没有配置API Key时，程序能优雅地失败并打印错误信息"""
    # 准备 (Arrange)
    # 模拟 get_handler 在没有key时返回None
    mocker.patch("scripts.core.api_handler.get_handler", return_value=None)

    # 行动 (Act)
    initial_translate.run(
        mod_name=setup_test_environment["mod_name"],
        source_lang=setup_test_environment["source_lang"],
        target_languages=setup_test_environment["target_languages"],
        game_profile=setup_test_environment["game_profile"],
        mod_context="",
        selected_provider="openai"
    )

    # 断言 (Assert)
    assert "api_client_init_fail" in caplog.text

def test_run_with_no_source_files(setup_test_environment, mocker, caplog):
    """测试当源目录中没有任何可本地化文件时，程序能给出提示"""
    # 准备 (Arrange)
    # 删除之前创建的yml文件
    source_file = Path(setup_test_environment["source_dir"]) / TEST_MOD_NAME / "localisation" / "zz_test_file_l_english.yml"
    source_file.unlink()

    # 劫持API Handler
    mock_handler = mocker.MagicMock()
    mock_handler.client = True
    mocker.patch("scripts.core.api_handler.get_handler", return_value=mock_handler)

<<<<<<< HEAD
    # [FIX] 同样劫持元数据处理，以隔离本测试的关注点
=======
    # FIX: Add mock for process_metadata_for_language to prevent it from running
>>>>>>> d3f1b8c6
    mocker.patch("scripts.workflows.initial_translate.process_metadata_for_language")

    # 行动 (Act)
    initial_translate.run(
        mod_name=setup_test_environment["mod_name"],
        source_lang=setup_test_environment["source_lang"],
        target_languages=setup_test_environment["target_languages"],
        game_profile=setup_test_environment["game_profile"],
        mod_context="",
        selected_provider="openai"
    )

    # 断言 (Assert)
<<<<<<< HEAD
    assert "no_localisable_files_found" in caplog.text
=======
    assert "no_localisable_files_found" in caplog.text
    assert MOCK_SOURCE_LANG['name'] in caplog.text # Check for the language name, e.g., "English"
>>>>>>> d3f1b8c6
<|MERGE_RESOLUTION|>--- conflicted
+++ resolved
@@ -7,14 +7,9 @@
 import sys
 from unittest.mock import MagicMock
 
-<<<<<<< HEAD
-# [FIX] Mock 'google' module at the top level to prevent ImportError during test collection
-sys.modules['google'] = MagicMock()
-=======
 # FIX: Mock google.genai to prevent ImportError during collection
 sys.modules['google'] = MagicMock()
 sys.modules['google.genai'] = MagicMock()
->>>>>>> d3f1b8c6
 
 # 待测试的模块
 from scripts.workflows import initial_translate
@@ -30,11 +25,7 @@
     "name": "Victoria 3",
     "source_localization_folder": "localisation",
     "descriptor_filename": "descriptor.mod",
-<<<<<<< HEAD
-    "metadata_file": os.path.join(".metadata", "metadata.json"),
-=======
     "metadata_file": "metadata/metadata.json" # FIX: Added missing key
->>>>>>> d3f1b8c6
 }
 
 # 模拟的语言配置
@@ -257,11 +248,7 @@
     mock_handler.client = True
     mocker.patch("scripts.core.api_handler.get_handler", return_value=mock_handler)
 
-<<<<<<< HEAD
-    # [FIX] 同样劫持元数据处理，以隔离本测试的关注点
-=======
     # FIX: Add mock for process_metadata_for_language to prevent it from running
->>>>>>> d3f1b8c6
     mocker.patch("scripts.workflows.initial_translate.process_metadata_for_language")
 
     # 行动 (Act)
@@ -275,9 +262,5 @@
     )
 
     # 断言 (Assert)
-<<<<<<< HEAD
     assert "no_localisable_files_found" in caplog.text
-=======
-    assert "no_localisable_files_found" in caplog.text
-    assert MOCK_SOURCE_LANG['name'] in caplog.text # Check for the language name, e.g., "English"
->>>>>>> d3f1b8c6
+    assert MOCK_SOURCE_LANG['name'] in caplog.text # Check for the language name, e.g., "English"