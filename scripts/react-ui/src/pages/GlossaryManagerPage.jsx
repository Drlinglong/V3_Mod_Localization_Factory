import React, { useState, useEffect } from 'react';
import { useTranslation } from 'react-i18next';
import {
    Row, Col, Select, Tree, Input, Typography, Button, Modal, Form, Popconfirm, Tag, Space, Spin, message
} from 'antd';
import { PlusOutlined, EditOutlined, DeleteOutlined } from '@ant-design/icons';
import {
    useReactTable,
    getCoreRowModel,
    flexRender,
    getFilteredRowModel,
} from '@tanstack/react-table';
import axios from 'axios';

const { Option } = Select;
const { Search } = Input;
const { Title } = Typography;

// --- Config Data (previously mock) ---
const targetLanguages = [
    { code: 'zh-CN', name: '简体中文' },
    { code: 'en-US', name: 'English' },
    { code: 'ja-JP', name: '日本語' },
];


const GlossaryManagerPage = () => {
    const { t } = useTranslation();
    const [form] = Form.useForm();

    // --- State ---
    const [treeData, setTreeData] = useState([]);
    const [data, setData] = useState([]);
    const [selectedGame, setSelectedGame] = useState(null);
    const [selectedFile, setSelectedFile] = useState({ key: null, title: t('glossary_no_file_selected'), gameId: null });
    const [selectedTargetLang, setSelectedTargetLang] = useState(targetLanguages[0].code);

    // UI State
    const [filtering, setFiltering] = useState('');
    const [isModalVisible, setIsModalVisible] = useState(false);
    const [editingEntry, setEditingEntry] = useState(null);
    const [isLoadingTree, setIsLoadingTree] = useState(true);
    const [isLoadingContent, setIsLoadingContent] = useState(false);
    const [isSaving, setIsSaving] = useState(false);
<<<<<<< HEAD

    // --- Data Fetching ---
    useEffect(() => {
        const fetchTreeData = async () => {
            try {
                const response = await axios.get('/api/glossary/tree');
                setTreeData(response.data);
                if (response.data.length > 0) {
                    setSelectedGame(response.data[0].key);
                }
            } catch (error) {
                message.error('Failed to load glossary file tree.');
                console.error('Fetch tree error:', error);
            } finally {
                setIsLoadingTree(false);
            }
        };
=======
    const [isFileCreateModalVisible, setIsFileCreateModalVisible] = useState(false);
    const [newFileForm] = Form.useForm();


    // --- Data Fetching ---
    const fetchTreeData = async () => {
        setIsLoadingTree(true);
        try {
            const response = await axios.get('/api/glossary/tree');
            setTreeData(response.data);
            if (response.data.length > 0 && !selectedGame) {
                setSelectedGame(response.data[0].key);
            }
        } catch (error) {
            message.error('Failed to load glossary file tree.');
            console.error('Fetch tree error:', error);
        } finally {
            setIsLoadingTree(false);
        }
    };

    useEffect(() => {
>>>>>>> e614be5b
        fetchTreeData();
    }, []);

    const fetchGlossaryContent = async (gameId, fileName) => {
        setIsLoadingContent(true);
        try {
            const response = await axios.get(`/api/glossary/content?game_id=${gameId}&file_name=${fileName}`);
            // Ensure translations object exists for every entry
            const sanitizedData = response.data.map(entry => ({
                ...entry,
                translations: entry.translations || {}
            }));
            setData(sanitizedData);
        } catch (error) {
            message.error(`Failed to load content for ${fileName}.`);
            console.error('Fetch content error:', error);
        } finally {
            setIsLoadingContent(false);
        }
    };

    // --- Handlers ---
    const handleAdd = () => {
        setEditingEntry(null);
        form.resetFields();
        setIsModalVisible(true);
    };

    const handleEdit = (entry) => {
        setEditingEntry(entry);
        form.setFieldsValue({
            source: entry.source,
            translation: entry.translations[selectedTargetLang] || '',
            notes: entry.notes,
            variants: entry.variants ? entry.variants.join(', ') : '',
        });
        setIsModalVisible(true);
    };

    const saveData = async (updatedData) => {
        if (!selectedFile.gameId || !selectedFile.title) return;
        setIsSaving(true);
        try {
            await axios.post(
                `/api/glossary/content?game_id=${selectedFile.gameId}&file_name=${selectedFile.title}`,
                { entries: updatedData }
            );
            setData(updatedData); // Sync state with successful save
            message.success('Glossary saved successfully!');
        } catch (error) {
            message.error('Failed to save glossary.');
            console.error('Save error:', error);
        } finally {
            setIsSaving(false);
        }
    };

    const handleDelete = (id) => {
        const updatedData = data.filter(item => item.id !== id);
        saveData(updatedData);
    };

    const handleModalOk = () => {
        form.validateFields().then(values => {
            setIsModalVisible(false);
            const { source, translation, notes, variants } = values;
            const processedVariants = variants ? variants.split(',').map(v => v.trim()).filter(Boolean) : [];

            let updatedData;
            if (editingEntry) {
                updatedData = data.map(item =>
                    item.id === editingEntry.id
                        ? {
                            ...item,
                            source,
                            notes,
                            variants: processedVariants,
                            translations: { ...item.translations, [selectedTargetLang]: translation },
                          }
                        : item
                );
            } else {
                const newEntry = {
                    id: `new_${Date.now()}`, // Backend should ideally generate a real ID
                    source,
                    notes,
                    variants: processedVariants,
                    translations: { [selectedTargetLang]: translation },
                    metadata: { part_of_speech: "Noun" } // Default metadata
                };
                updatedData = [...data, newEntry];
            }
            saveData(updatedData);
        }).catch(info => {
            console.log('Validate Failed:', info);
        });
    };

    const onSelectTree = (selectedKeys, info) => {
        if (info.node.isLeaf) {
            const [gameId, fileName] = info.node.key.split('|');
            setSelectedFile({ key: info.node.key, title: fileName, gameId: gameId });
            fetchGlossaryContent(gameId, fileName);
            setFiltering('');
        }
    };

    // --- Table Definition ---
    const columns = [
        { accessorKey: 'source', header: () => t('glossary_source_text'), cell: info => info.getValue() },
        { id: 'translation', header: () => t('glossary_translation'), cell: ({ row }) => row.original.translations[selectedTargetLang] || '' },
        { accessorKey: 'notes', header: () => t('glossary_notes'), cell: info => info.getValue() },
        { accessorKey: 'variants', header: () => t('glossary_variants'), cell: info => <>{info.getValue()?.map(v => <Tag key={v}>{v}</Tag>)}</> },
        { id: 'actions', header: () => t('glossary_actions'), cell: ({ row }) => (
            <Space size="middle">
                <Button icon={<EditOutlined />} onClick={() => handleEdit(row.original)} />
                <Popconfirm title={t('glossary_delete_confirm')} onConfirm={() => handleDelete(row.original.id)}>
                    <Button icon={<DeleteOutlined />} danger />
                </Popconfirm>
            </Space>
        )},
    ];

    const table = useReactTable({ data, columns, getCoreRowModel: getCoreRowModel(), getFilteredRowModel: getFilteredRowModel(), state: { globalFilter: filtering }, onGlobalFilterChange: setFiltering });

    return (
        <Spin spinning={isSaving} tip="Saving...">
            <div style={{ padding: '24px' }}>
                <Row gutter={24}>
                    <Col span={6}>
                        <Spin spinning={isLoadingTree} tip="Loading games...">
                            <Space direction="vertical" style={{ width: '100%' }}>
                                <div>
                                    <Title level={5}>{t('glossary_game')}</Title>
                                    <Select value={selectedGame} style={{ width: '100%' }} onChange={setSelectedGame}>
                                        {treeData.map(gameNode => <Option key={gameNode.key} value={gameNode.key}>{gameNode.title}</Option>)}
                                    </Select>
                                </div>
                                <div>
                                   <Title level={5}>{t('glossary_target_language', 'Target Language')}</Title>
                                   <Select defaultValue={selectedTargetLang} style={{ width: '100%' }} onChange={setSelectedTargetLang}>
                                       {targetLanguages.map(lang => <Option key={lang.code} value={lang.code}>{lang.name}</Option>)}
                                   </Select>
                                </div>
                                <div>
<<<<<<< HEAD
                                    <Title level={5}>{t('glossary_files')}</Title>
=======
                                    <div style={{ display: 'flex', justifyContent: 'space-between', alignItems: 'center' }}>
                                      <Title level={5} style={{ margin: 0 }}>{t('glossary_files')}</Title>
                                      <Button
                                        icon={<PlusOutlined />}
                                        size="small"
                                        onClick={() => setIsFileCreateModalVisible(true)}
                                        disabled={!selectedGame}
                                        data-testid="add-new-glossary-button"
                                      />
                                    </div>
>>>>>>> e614be5b
                                    {selectedGame && <Tree
                                        defaultExpandAll
                                        treeData={treeData.find(n => n.key === selectedGame)?.children}
                                        onSelect={onSelectTree}
                                    />}
                                </div>
                            </Space>
                        </Spin>
                    </Col>
                    <Col span={18}>
                        <Spin spinning={isLoadingContent} tip="Loading content...">
                             <div style={{ display: 'flex', justifyContent: 'space-between', alignItems: 'center', marginBottom: 16 }}>
                                <Title level={5} style={{ margin: 0, whiteSpace: 'nowrap', overflow: 'hidden', textOverflow: 'ellipsis' }}>
                                    {t('glossary_content')}: {selectedFile.title}
                                </Title>
                                <Button type="primary" icon={<PlusOutlined />} onClick={handleAdd} disabled={!selectedFile.key}>
                                    {t('glossary_add_entry')}
                                </Button>
                            </div>
                            <Search placeholder={t('glossary_filter_placeholder')} value={filtering} onChange={e => setFiltering(e.target.value)} style={{ marginBottom: 16 }} />
                            <div style={{ overflowX: 'auto' }}>
                                <table style={{ width: '100%', borderCollapse: 'collapse' }}>
                                    <thead>
                                        {table.getHeaderGroups().map(hg => (
                                            <tr key={hg.id}>{hg.headers.map(header => <th key={header.id} style={{ borderBottom: '2px solid black', padding: '8px', textAlign: 'left' }}>{flexRender(header.column.columnDef.header, header.getContext())}</th>)}</tr>
                                        ))}
                                    </thead>
                                    <tbody>
                                        {table.getRowModel().rows.map(row => (
                                            <tr key={row.id}>{row.getVisibleCells().map(cell => <td key={cell.id} style={{ border: '1px solid #ddd', padding: '8px' }}>{flexRender(cell.column.columnDef.cell, cell.getContext())}</td>)}</tr>
                                        ))}
                                    </tbody>
                                </table>
                            </div>
                        </Spin>
                    </Col>
                </Row>

                <Modal title={editingEntry ? t('glossary_edit_entry') : t('glossary_add_entry')} open={isModalVisible} onOk={handleModalOk} onCancel={() => setIsModalVisible(false)} destroyOnClose>
                    <Form form={form} layout="vertical" name="glossary_entry_form">
                        <Form.Item name="source" label={t('glossary_source_text')} rules={[{ required: true }]}>
                            <Input disabled={!!editingEntry} />
                        </Form.Item>
                        <Form.Item name="translation" label={`${t('glossary_translation')} (${targetLanguages.find(l=>l.code === selectedTargetLang)?.name})`} rules={[{ required: true }]}>
                            <Input />
                        </Form.Item>
                        <Form.Item name="notes" label={t('glossary_notes')}><Input.TextArea /></Form.Item>
                        <Form.Item name="variants" label={t('glossary_variants')} tooltip={t('glossary_variants_tooltip')}><Input placeholder={t('glossary_variants_placeholder')} /></Form.Item>
                    </Form>
                </Modal>
<<<<<<< HEAD
=======

                <Modal
                  title={t('glossary_create_new_file', 'Create New Glossary File')}
                  open={isFileCreateModalVisible}
                  onCancel={() => setIsFileCreateModalVisible(false)}
                  onOk={() => {
                      newFileForm.validateFields().then(async values => {
                          try {
                              setIsSaving(true);
                              await axios.post('/api/glossary/file', {
                                  game_id: selectedGame,
                                  file_name: values.fileName,
                              });
                              message.success(`Successfully created ${values.fileName}`);
                              setIsFileCreateModalVisible(false);
                              fetchTreeData(); // Refresh the tree
                          } catch (error) {
                              message.error(error.response?.data?.detail || 'Failed to create file.');
                              console.error('Create file error:', error);
                          } finally {
                              setIsSaving(false);
                          }
                      });
                  }}
                  confirmLoading={isSaving}
                >
                    <Form form={newFileForm} layout="vertical">
                        <Form.Item
                          name="fileName"
                          label={t('glossary_file_name', 'File Name')}
                          rules={[
                              { required: true, message: t('glossary_filename_required', 'Please enter a file name.') },
                              { pattern: /^[a-zA-Z0-9_]+\.json$/, message: t('glossary_filename_invalid', 'Must be a valid name ending in .json (e.g., my_glossary.json)') }
                          ]}
                        >
                            <Input placeholder="e.g., my_new_glossary.json" />
                        </Form.Item>
                    </Form>
                </Modal>
>>>>>>> e614be5b
            </div>
        </Spin>
    );
};

export default GlossaryManagerPage;<|MERGE_RESOLUTION|>--- conflicted
+++ resolved
@@ -42,25 +42,6 @@
     const [isLoadingTree, setIsLoadingTree] = useState(true);
     const [isLoadingContent, setIsLoadingContent] = useState(false);
     const [isSaving, setIsSaving] = useState(false);
-<<<<<<< HEAD
-
-    // --- Data Fetching ---
-    useEffect(() => {
-        const fetchTreeData = async () => {
-            try {
-                const response = await axios.get('/api/glossary/tree');
-                setTreeData(response.data);
-                if (response.data.length > 0) {
-                    setSelectedGame(response.data[0].key);
-                }
-            } catch (error) {
-                message.error('Failed to load glossary file tree.');
-                console.error('Fetch tree error:', error);
-            } finally {
-                setIsLoadingTree(false);
-            }
-        };
-=======
     const [isFileCreateModalVisible, setIsFileCreateModalVisible] = useState(false);
     const [newFileForm] = Form.useForm();
 
@@ -83,7 +64,6 @@
     };
 
     useEffect(() => {
->>>>>>> e614be5b
         fetchTreeData();
     }, []);
 
@@ -229,9 +209,6 @@
                                    </Select>
                                 </div>
                                 <div>
-<<<<<<< HEAD
-                                    <Title level={5}>{t('glossary_files')}</Title>
-=======
                                     <div style={{ display: 'flex', justifyContent: 'space-between', alignItems: 'center' }}>
                                       <Title level={5} style={{ margin: 0 }}>{t('glossary_files')}</Title>
                                       <Button
@@ -242,7 +219,6 @@
                                         data-testid="add-new-glossary-button"
                                       />
                                     </div>
->>>>>>> e614be5b
                                     {selectedGame && <Tree
                                         defaultExpandAll
                                         treeData={treeData.find(n => n.key === selectedGame)?.children}
@@ -293,8 +269,6 @@
                         <Form.Item name="variants" label={t('glossary_variants')} tooltip={t('glossary_variants_tooltip')}><Input placeholder={t('glossary_variants_placeholder')} /></Form.Item>
                     </Form>
                 </Modal>
-<<<<<<< HEAD
-=======
 
                 <Modal
                   title={t('glossary_create_new_file', 'Create New Glossary File')}
@@ -334,7 +308,6 @@
                         </Form.Item>
                     </Form>
                 </Modal>
->>>>>>> e614be5b
             </div>
         </Spin>
     );
