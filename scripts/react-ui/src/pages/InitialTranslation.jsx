--- conflicted
+++ resolved
@@ -43,12 +43,8 @@
   const [logs, setLogs] = useState([]);
   const [status, setStatus] = useState(null);
   const [resultUrl, setResultUrl] = useState(null);
-<<<<<<< HEAD
-  const [isPolling, setIsPolling] = useState(false);
-=======
   const [isProcessing, setIsProcessing] = useState(false);
   const [translationDetails, setTranslationDetails] = useState(null);
->>>>>>> d57d7e78
 
   useEffect(() => {
     axios.get('/api/config')
