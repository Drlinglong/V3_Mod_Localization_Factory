{
  "nav_home": "Homepage",
  "nav_docs": "Documentation",
  "page_title_home": "Homepage",
  "page_title_docs": "Documentation",
  "page_title_translation": "Translation",
  "page_title_glossary_manager": "Glossary Manager",
  "page_title_proofreading": "Proofreading",
  "page_title_tools": "Tools",
  "page_title_cicd": "CI/CD",
  "page_title_project_management": "Project Management",
  "page_title_settings": "Settings",
  "app_title": "Paradox Mod Localization Factory",
  "footer_text": "Paradox Mod Localization Factory ©2025 Created by Linglong",
  "settings_language": "Language",
  "settings_theme": "Theme",
  "theme_light": "Light",
  "theme_dark": "Dark",
  "settings_save": "Save",
  "page_title_under_development": "Under Development",
  "page_title_under_construction": "Under Construction",
  "page_title_in_conception": "In Conception",
<<<<<<< HEAD
  "homepage_title": "Smart Localization Workbench v2.0",
  "homepage_action_card_new_project": "Start a New Translation Project",
  "homepage_action_card_update_project": "Update an Existing Project",
  "homepage_chart_pie_title": "Project Status Overview",
  "homepage_chart_bar_title": "Game Glossary Analysis",
  "homepage_pie_chart_translated": "Translated",
  "homepage_pie_chart_proofreading": "Proofreading",
  "homepage_pie_chart_untranslated": "Untranslated",
  "homepage_bar_chart_terms": "Terms",
  "homepage_slogans": [
    "Victoria 3: The humming of the economy, the tears of the era",
    "Stellaris: Look up at the stars, feet on the... wait, we don't have feet",
    "Hearts of Iron 4: Today's spaghetti determines tomorrow's Rome"
  ],
  "game_name_vic3": "Victoria 3",
  "game_name_stellaris": "Stellaris",
  "game_name_hoi4": "Hearts of Iron 4",
  "game_name_ck3": "Crusader Kings 3",
  "game_name_eu4": "Europa Universalis 4",
  "homepage_action_card_new_project_icon": "🚀",
  "homepage_action_card_update_project_icon": "🔄"
=======
  "glossary_game": "Game",
  "glossary_files": "Glossary Files",
  "glossary_content": "Content",
  "glossary_add_entry": "Add New Entry",
  "glossary_filter_placeholder": "Filter content...",
  "glossary_source_text": "Source Text",
  "glossary_translation": "Translation",
  "glossary_notes": "Notes",
  "glossary_variants": "Variants",
  "glossary_actions": "Actions",
  "glossary_delete_confirm": "Are you sure you want to delete this entry?",
  "glossary_no_file_selected": "No file selected",
  "glossary_edit_entry": "Edit Entry",
  "glossary_variants_tooltip": "Separate multiple variants with a comma",
  "glossary_variants_placeholder": "variant1, variant2, ...",
  "glossary_target_language": "Target Language"
>>>>>>> 4eab26fa
}<|MERGE_RESOLUTION|>--- conflicted
+++ resolved
@@ -20,7 +20,6 @@
   "page_title_under_development": "Under Development",
   "page_title_under_construction": "Under Construction",
   "page_title_in_conception": "In Conception",
-<<<<<<< HEAD
   "homepage_title": "Smart Localization Workbench v2.0",
   "homepage_action_card_new_project": "Start a New Translation Project",
   "homepage_action_card_update_project": "Update an Existing Project",
@@ -42,7 +41,6 @@
   "game_name_eu4": "Europa Universalis 4",
   "homepage_action_card_new_project_icon": "🚀",
   "homepage_action_card_update_project_icon": "🔄"
-=======
   "glossary_game": "Game",
   "glossary_files": "Glossary Files",
   "glossary_content": "Content",
@@ -59,5 +57,4 @@
   "glossary_variants_tooltip": "Separate multiple variants with a comma",
   "glossary_variants_placeholder": "variant1, variant2, ...",
   "glossary_target_language": "Target Language"
->>>>>>> 4eab26fa
 }