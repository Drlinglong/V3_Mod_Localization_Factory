import React, { useState } from 'react';
import { BrowserRouter as Router, Routes, Route, Link } from 'react-router-dom';
import { useTranslation } from 'react-i18next';
import { Layout, Typography, Menu } from 'antd';
import { ThemeProvider } from './ThemeContext';
import {
    ToolOutlined,
    HourglassOutlined, // New icon for placeholder pages
    BuildOutlined, // New icon for placeholder pages
    BulbOutlined, // New icon for placeholder pages
} from '@ant-design/icons';

// Custom Icons
import HomeIcon from './assets/icons/HomeIcon';
import DocsIcon from './assets/icons/DocsIcon';
import TranslationIcon from './assets/icons/TranslationIcon';
import GlossaryManagerIcon from './assets/icons/GlossaryManagerIcon';
import ProofreadingIcon from './assets/icons/ProofreadingIcon';
import ProjectManagementIcon from './assets/icons/ProjectManagementIcon';
import CICDIcon from './assets/icons/CICDIcon';
import ToolsIcon from './assets/icons/ToolsIcon';
import SettingsIcon from './assets/icons/SettingsIcon';

import './App.css';

// Import original pages
import OriginalHomepage from './pages/Homepage';
import OriginalDocumentation from './pages/Documentation';
import OriginalInitialTranslation from './pages/InitialTranslation';
import OriginalProjectManagement from './pages/ProjectManagement';

// Import new placeholder pages
import GlossaryManagerPage from './pages/GlossaryManagerPage';
import ProofreadingPage from './pages/ProofreadingPage';
import ToolsPage from './pages/ToolsPage';
import CICDPage from './pages/CICDPage';
import SettingsPage from './pages/SettingsPage';
import UnderDevelopmentPage from './pages/UnderDevelopmentPage'; // New
import UnderConstructionPage from './pages/UnderConstructionPage'; // New
import InConceptionPage from './pages/InConceptionPage'; // New
import Breadcrumbs from './components/shared/Breadcrumbs';

import { useParams } from 'react-router-dom';

const { Header, Content, Footer, Sider } = Layout;
const { Title } = Typography;

// --- Breadcrumb Generation ---
const LocalizedBreadcrumb = ({ match }) => {
    const { t } = useTranslation();
    const { i18nKey } = match.route;
    return <>{t(i18nKey)}</>;
};

const DynamicProjectBreadcrumb = () => {
    const { projectId } = useParams();
    return <span>{projectId.split('-').map(word => word.charAt(0).toUpperCase() + word.slice(1)).join(' ')}</span>;
};

// --- Single Source of Truth for Routing ---
const appRouteConfig = [
    { path: '/', element: <OriginalHomepage />, i18nKey: 'nav_home', icon: <HomeOutlined />, showInMenu: true },
    { path: '/docs', element: <OriginalDocumentation />, i18nKey: 'nav_docs', icon: <FileTextOutlined />, showInMenu: true },
    { path: '/translation', element: <OriginalInitialTranslation />, i18nKey: 'page_title_translation', icon: <RocketOutlined />, showInMenu: true },
    { path: '/glossary-manager', element: <GlossaryManagerPage />, i18nKey: 'page_title_glossary_manager', icon: <BookOutlined />, showInMenu: true },
    { path: '/proofreading', element: <ProofreadingPage />, i18nKey: 'page_title_proofreading', icon: <ExperimentOutlined />, showInMenu: true },
    { path: '/project-management', element: <OriginalProjectManagement />, i18nKey: 'page_title_project_management', icon: <DashboardOutlined />, showInMenu: true },
    { path: '/project-management/:projectId', element: <OriginalProjectManagement />, breadcrumb: DynamicProjectBreadcrumb, showInMenu: false },
    { path: '/cicd', element: <CICDPage />, i18nKey: 'page_title_cicd', icon: <BranchesOutlined />, showInMenu: true },
    { path: '/tools', element: <ToolsPage />, i18nKey: 'page_title_tools', icon: <ToolOutlined />, showInMenu: true },
    { path: '/settings', element: <SettingsPage />, i18nKey: 'page_title_settings', icon: <SettingOutlined />, showInMenu: true },
    { path: '/under-development', element: <UnderDevelopmentPage />, i18nKey: 'page_title_under_development', icon: <HourglassOutlined />, showInMenu: true },
    { path: '/under-construction', element: <UnderConstructionPage />, i18nKey: 'page_title_under_construction', icon: <BuildOutlined />, showInMenu: true },
    { path: '/in-conception', element: <InConceptionPage />, i18nKey: 'page_title_in_conception', icon: <BulbOutlined />, showInMenu: true },
];

export const routes = appRouteConfig.map(route => {
    if (route.breadcrumb) { // Handle special cases like DynamicProjectBreadcrumb
        return { path: route.path, breadcrumb: route.breadcrumb };
    }
    if (!route.i18nKey) { // Handle routes that shouldn't have a breadcrumb
        return { path: route.path, breadcrumb: null };
    }
    return {
        path: route.path,
        breadcrumb: LocalizedBreadcrumb,
        i18nKey: route.i18nKey,
    };
});


const App = () => {
    const { t } = useTranslation();
    const [collapsed, setCollapsed] = useState(true);

<<<<<<< HEAD
    const menuItems = [
        {
            key: '/',
            icon: <HomeIcon />,
            label: <Link to="/">{t('nav_home')}</Link>,
        },
        {
            key: '/docs',
            icon: <DocsIcon />,
            label: <Link to="/docs">{t('nav_docs')}</Link>,
        },
        {
            key: '/translation',
            icon: <TranslationIcon />,
            label: <Link to="/translation">{t('page_title_translation')}</Link>,
        },
        {
            key: '/glossary-manager',
            icon: <GlossaryManagerIcon />,
            label: <Link to="/glossary-manager">{t('page_title_glossary_manager')}</Link>
        },
        {
            key: '/proofreading',
            icon: <ProofreadingIcon />,
            label: <Link to="/proofreading">{t('page_title_proofreading')}</Link>,
        },
        {
            key: '/project-management',
            icon: <ProjectManagementIcon />,
            label: <Link to="/project-management">{t('page_title_project_management')}</Link>,
        },
        {
            key: '/cicd',
            icon: <CICDIcon />,
            label: <Link to="/cicd">{t('page_title_cicd')}</Link>,
        },
        {
            key: '/tools',
            icon: <ToolsIcon />,
            label: <Link to="/tools">{t('page_title_tools')}</Link>,
        },
        {
            key: '/settings',
            icon: <SettingsIcon />,
            label: <Link to="/settings">{t('page_title_settings')}</Link>,
        },
        {
            key: '/under-development',
            icon: <HourglassOutlined />,
            label: <Link to="/under-development">{t('page_title_under_development')}</Link>,
        },
        {
            key: '/under-construction',
            icon: <BuildOutlined />,
            label: <Link to="/under-construction">{t('page_title_under_construction')}</Link>,
        },
        {
            key: '/in-conception',
            icon: <BulbOutlined />,
            label: <Link to="/in-conception">{t('page_title_in_conception')}</Link>,
        },
    ];
=======
    const menuItems = appRouteConfig
        .filter(route => route.showInMenu)
        .map(route => ({
            key: route.path,
            icon: route.icon,
            label: <Link to={route.path}>{t(route.i18nKey)}</Link>,
        }));
>>>>>>> ab6d1b18

    return (
        <ThemeProvider>
            <Router>
                <Layout style={{ minHeight: '100vh' }}>
                    <Header>
                    <div className="logo" />
                    <Title style={{ color: 'white', lineHeight: '64px', float: 'left' }} level={3}>
                        <ToolOutlined /> {t('app_title')}
                    </Title>
                </Header>
                <Layout>
                    <Sider
                        collapsible
                        collapsed={collapsed}
                        onMouseEnter={() => setCollapsed(false)}
                        onMouseLeave={() => setCollapsed(true)}
                        trigger={null}
                        width={200}
                        style={{ background: '#fff', transition: 'width 0.2s' }}
                    >
                        <Menu
                            mode="inline"
                            defaultSelectedKeys={['/']}
                            style={{ height: '100%', borderRight: 0 }}
                            items={menuItems}
                        />
                    </Sider>
                    <Layout style={{ padding: '0 24px 24px' }}>
                        <Breadcrumbs />
                        <Content
                            style={{
                                background: '#fff',
                                padding: 24,
                                margin: 0,
                                minHeight: 280,
                            }}
                        >
                            <Routes>
                                {appRouteConfig.map(route => (
                                    <Route key={route.path} path={route.path} element={route.element} />
                                ))}
                            </Routes>
                        </Content>
                    </Layout>
                </Layout>
                <Footer style={{ textAlign: 'center' }}>
                    {t('footer_text')}
                </Footer>
            </Layout>
        </Router>
    </ThemeProvider>
    );
};

export default App;<|MERGE_RESOLUTION|>--- conflicted
+++ resolved
@@ -93,7 +93,6 @@
     const { t } = useTranslation();
     const [collapsed, setCollapsed] = useState(true);
 
-<<<<<<< HEAD
     const menuItems = [
         {
             key: '/',
@@ -156,15 +155,6 @@
             label: <Link to="/in-conception">{t('page_title_in_conception')}</Link>,
         },
     ];
-=======
-    const menuItems = appRouteConfig
-        .filter(route => route.showInMenu)
-        .map(route => ({
-            key: route.path,
-            icon: route.icon,
-            label: <Link to={route.path}>{t(route.i18nKey)}</Link>,
-        }));
->>>>>>> ab6d1b18
 
     return (
         <ThemeProvider>
