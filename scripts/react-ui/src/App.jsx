--- conflicted
+++ resolved
@@ -7,7 +7,6 @@
 import NotificationManager from './components/shared/NotificationManager';
 import {
     ToolOutlined,
-<<<<<<< HEAD
     HomeOutlined,
     FileTextOutlined,
     RocketOutlined,
@@ -19,11 +18,6 @@
     HourglassOutlined,
     BuildOutlined,
     BulbOutlined,
-=======
-    HourglassOutlined, // New icon for placeholder pages
-    BuildOutlined, // New icon for placeholder pages
-    BulbOutlined, // New icon for placeholder pages
->>>>>>> 7d506559
 } from '@ant-design/icons';
 
 // Custom Icons
@@ -49,18 +43,15 @@
 import ToolsPage from './pages/ToolsPage';
 import CICDPage from './pages/CICDPage';
 import SettingsPage from './pages/SettingsPage';
-<<<<<<< HEAD
 import UnderDevelopmentPage from './pages/UnderDevelopmentPage';
 import UnderConstructionPage from './pages/UnderConstructionPage';
 import InConceptionPage from './pages/InConceptionPage';
-=======
 import UnderDevelopmentPage from './pages/UnderDevelopmentPage'; // New
 import UnderConstructionPage from './pages/UnderConstructionPage'; // New
 import InConceptionPage from './pages/InConceptionPage'; // New
 import Breadcrumbs from './components/shared/Breadcrumbs';
 
 import { useParams } from 'react-router-dom';
->>>>>>> 7d506559
 
 const { Header, Content, Footer, Sider } = Layout;
 const { Title } = Typography;
@@ -114,7 +105,6 @@
     const [collapsed, setCollapsed] = useState(true);
 
     const menuItems = [
-<<<<<<< HEAD
         { key: '/', icon: <HomeOutlined />, label: <Link to="/">{t('nav_home')}</Link> },
         { key: '/docs', icon: <FileTextOutlined />, label: <Link to="/docs">{t('nav_docs')}</Link> },
         { key: '/translation', icon: <RocketOutlined />, label: <Link to="/translation">{t('page_title_translation')}</Link> },
@@ -180,7 +170,6 @@
                         <Footer style={{ textAlign: 'center' }}>
                             {t('footer_text')}
                         </Footer>
-=======
         {
             key: '/',
             icon: <HomeIcon />,
@@ -286,7 +275,6 @@
                                 ))}
                             </Routes>
                         </Content>
->>>>>>> 7d506559
                     </Layout>
                 </Router>
             </ThemeProvider>
