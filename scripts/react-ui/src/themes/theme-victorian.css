/* scripts/react-ui/src/themes/theme-victorian.css */
html.theme-victorian {
  --color-primary: #004D40; /* Deep Ink Green/Cyan */
  --color-background: #fdf5e6; /* Old Lace - for an antique feel */
  --color-text: #36454F; /* Charcoal */
  --color-border: #DAA520; /* GoldenRod / Brass */
  --color-accent: #800000; /* Maroon / Deep Wine Red */

  /* A gradient that simulates a metallic brass finish */
  --border-image-gradient: linear-gradient(145deg, #b8860b, #daa520, #b8860b);
}

.theme-victorian .ant-layout-has-sider {
    background: transparent !important;
}

.theme-victorian .ant-layout-header {
    background: var(--color-primary);
}

.theme-victorian .ant-layout-sider {
    background: var(--color-background);
    border-right: 4px solid;
    border-image-source: var(--border-image-gradient);
    border-image-slice: 1;
}

<<<<<<< HEAD
/*
  Adds a subtle, fixed background texture to the entire page for the Victorian theme.
  It uses a blend mode to tint the monochrome damask pattern with the theme's primary color,
  creating a rich, dark, and elegant wallpaper effect. The low opacity keeps it from
  being distracting.
*/
html.theme-victorian body::before {
    content: '';
    position: fixed;
    top: 0;
    left: 0;
    width: 100vw;
    height: 100vh;
    background-image: url("/src/assets/textures/victorian-bg.jpg");
    background-color: var(--color-primary);
    background-blend-mode: multiply;
    background-repeat: repeat;
    opacity: 0.08; /* Even more subtle for this detailed pattern */
    z-index: -1;
=======
/* RemisButton Victorian Theme */
.theme-victorian .remis-button {
  border: 2px solid #5C3A1E; /* Dark wood color */
  border-radius: 50px; /* To get the old typewriter key shape */
  background: linear-gradient(145deg, #EADCB3, #C3A37A); /* Brass gradient */
  color: #362211;
  padding: 12px 22px;
  font-family: 'Courier New', Courier, monospace;
  font-size: 1.1rem;
  font-weight: bold;
  cursor: pointer;
  transition: all 0.2s ease-in-out;
  box-shadow: 0 5px 0 #5C3A1E, 0 8px 10px rgba(0,0,0,0.4);
  text-shadow: 1px 1px 1px rgba(255, 255, 255, 0.5);
}

.theme-victorian .remis-button:hover {
  background: linear-gradient(145deg, #F0EAD6, #DABF92); /* Lighter brass */
  box-shadow: 0 5px 0 #5C3A1E, 0 9px 12px rgba(0,0,0,0.5);
  transform: translateY(-1px);
}

.theme-victorian .remis-button:active {
  transform: translateY(4px);
  box-shadow: 0 1px 0 #5C3A1E, 0 4px 5px rgba(0,0,0,0.5);
  background: linear-gradient(145deg, #C3A37A, #B2926B); /* Darker brass */
}

/* Custom Scrollbar Victorian Theme */
.theme-victorian ::-webkit-scrollbar {
  width: 14px;
}

.theme-victorian ::-webkit-scrollbar-track {
  background: #6B4F3A; /* Dark wood color */
  box-shadow: inset 0 0 5px rgba(0,0,0,0.5);
}

.theme-victorian ::-webkit-scrollbar-thumb {
  background: linear-gradient(145deg, #EADCB3, #C3A37A); /* Brass gradient */
  border-radius: 7px;
  border: 2px solid #5C3A1E; /* Dark wood border */
}

.theme-victorian ::-webkit-scrollbar-thumb:hover {
  background: linear-gradient(145deg, #F0EAD6, #DABF92); /* Lighter brass */
}

/* Firefox scrollbar color for Victorian theme */
.theme-victorian * {
  scrollbar-color: #C3A37A #6B4F3A; /* thumb track */
>>>>>>> ddac69c1
}

.theme-victorian .ant-menu {
    background: var(--color-background);
}

.theme-victorian .ant-layout-content {
    background: #f5efe2; /* A slightly darker antique white for content background */
}

.theme-victorian .ant-typography {
    color: var(--color-text);
}

.theme-victorian .ant-btn-primary {
    background-color: var(--color-accent);
    border-color: var(--color-accent);
}

.theme-victorian .ant-select-selector {
    border-color: var(--color-border) !important;
}

.theme-victorian .ant-layout-footer {
    background: var(--color-background);
}

/*
  Custom Card styling for the Victorian theme, creating a "picture frame" effect.
  - position: relative is crucial for positioning the pseudo-elements.
  - The border-image simulates a brass/cast-iron frame.
  - The ::before and ::after pseudo-elements add decorative "rivets" to the corners,
    enhancing the ornate, industrial feel of the theme.
*/
.theme-victorian .ant-card {
    position: relative;
    background: #f4e9d8; /* A slightly darker antique paper color */
    border: 10px solid;
    border-image-source: var(--border-image-gradient);
    border-image-slice: 1;
    box-shadow: 0 5px 15px rgba(0,0,0,0.4);
}

/* We need position relative here to position the pseudo-elements for the other two corners */
.theme-victorian .ant-card-body {
    position: relative;
}

/* Create 4 corner "rivets" using pseudo-elements on both the card and its body */
.theme-victorian .ant-card::before,
.theme-victorian .ant-card::after,
.theme-victorian .ant-card-body::before,
.theme-victorian .ant-card-body::after {
    content: '';
    position: absolute;
    width: 8px;
    height: 8px;
    background: #b8860b; /* Darker brass color for rivets */
    box-shadow: inset 0 0 2px rgba(0,0,0,0.6);
    border-radius: 50%;
    z-index: 10; /* Ensure rivets are on top */
}

/* Top-left */
.theme-victorian .ant-card::before {
    top: -15px;
    left: -15px;
}

/* Bottom-right */
.theme-victorian .ant-card::after {
    bottom: -15px;
    right: -15px;
}

/* Top-right */
.theme-victorian .ant-card-body::before {
    top: -39px;  /* Adjust based on card padding + border */
    right: -39px; /* Adjust based on card padding + border */
}

/* Bottom-left */
.theme-victorian .ant-card-body::after {
    bottom: -39px; /* Adjust based on card padding + border */
    left: -39px;  /* Adjust based on card padding + border */
}<|MERGE_RESOLUTION|>--- conflicted
+++ resolved
@@ -25,7 +25,6 @@
     border-image-slice: 1;
 }
 
-<<<<<<< HEAD
 /*
   Adds a subtle, fixed background texture to the entire page for the Victorian theme.
   It uses a blend mode to tint the monochrome damask pattern with the theme's primary color,
@@ -45,7 +44,6 @@
     background-repeat: repeat;
     opacity: 0.08; /* Even more subtle for this detailed pattern */
     z-index: -1;
-=======
 /* RemisButton Victorian Theme */
 .theme-victorian .remis-button {
   border: 2px solid #5C3A1E; /* Dark wood color */
@@ -97,7 +95,6 @@
 /* Firefox scrollbar color for Victorian theme */
 .theme-victorian * {
   scrollbar-color: #C3A37A #6B4F3A; /* thumb track */
->>>>>>> ddac69c1
 }
 
 .theme-victorian .ant-menu {
