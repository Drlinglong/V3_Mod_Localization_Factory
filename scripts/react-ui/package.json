--- conflicted
+++ resolved
@@ -20,14 +20,9 @@
     "react": "^19.1.1",
     "react-dom": "^19.1.1",
     "react-i18next": "^16.0.0",
-<<<<<<< HEAD
-    "react-router-dom": "^7.9.3",
-    "recharts": "^3.2.1"
-=======
     "react-konva": "^19.0.10",
     "react-router-dom": "^7.9.3",
     "uuid": "^13.0.0"
->>>>>>> 6c4095a8
   },
   "devDependencies": {
     "@eslint/js": "^9.37.0",
