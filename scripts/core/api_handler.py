# scripts/core/api_handler.py
import logging
<<<<<<< HEAD
import concurrent.futures
from scripts.utils import i18n
from scripts.app_settings import CHUNK_SIZE, MAX_RETRIES, API_PROVIDERS
from scripts.utils.text_clean import strip_pl_diacritics, strip_outer_quotes
=======
from typing import TYPE_CHECKING
>>>>>>> 476a26fd

# Use TYPE_CHECKING to avoid circular imports at runtime
if TYPE_CHECKING:
    from .base_handler import BaseApiHandler

# --- Handler Imports ---
from .openai_handler import OpenAIHandler
from .gemini_handler import GeminiHandler
from .gemini_cli_handler import GeminiCLIHandler
from .qwen_handler import QwenHandler
from .deepseek_handler import DeepSeekHandler
from .grok_handler import GrokHandler
from .ollama_handler import OllamaHandler


def get_handler(provider_name: str, model_name: str = None) -> 'BaseApiHandler':
    """
    【工厂函数】根据名称返回对应的API处理器实例。
    """
    try:
        if provider_name == "openai":
            return OpenAIHandler(provider_name)
        elif provider_name == "qwen":
            return QwenHandler(provider_name)
        elif provider_name == "gemini":
            return GeminiHandler(provider_name)
        elif provider_name == "gemini_cli":
            # GeminiCLIHandler has a custom constructor
            return GeminiCLIHandler(provider_name, model_name=model_name)
        elif provider_name == "deepseek":
            return DeepSeekHandler(provider_name)
        elif provider_name == "grok":
            return GrokHandler(provider_name)
        elif provider_name == "ollama":
            return OllamaHandler(provider_name)
        else:
<<<<<<< HEAD
            # 默认返回Gemini
            from . import gemini_handler
            return gemini_handler
    except ImportError as e:
        logging.error(f"Failed to import {provider_name} handler: {e}")
        logging.error(f"Please install required dependencies for {provider_name}")
        return None

def initialize_client(provider_name, model_name=None):
    """
    为选定的API供应商初始化客户端。
    """
    handler = get_handler(provider_name)
    if not handler:
        logging.error(f"Handler for {provider_name} is not available")
        return None, None
    
    # CLI处理器不需要API密钥
    if provider_name == "gemini_cli":
        provider_config = API_PROVIDERS.get(provider_name, {})
        cli_path = provider_config.get("cli_path", "gemini")

        # 如果未指定模型，则使用默认模型
        if not model_name:
            model_name = provider_config.get("default_model", "gemini-2.5-pro")

        client = handler.GeminiCLIHandler(cli_path=cli_path, model=model_name)
        return client, provider_name
        
    provider_config = API_PROVIDERS.get(provider_name, {})
    api_key_env = provider_config.get("api_key_env")
    api_key = os.getenv(api_key_env) if api_key_env else None
    
    if not api_key:
        logging.error(f"API key environment variable '{api_key_env}' not set.")
        return None, None
        
    client = handler.initialize_client(api_key)
    return client, provider_name

def translate_texts_in_batches(client, provider_name, texts_to_translate, source_lang, target_lang, game_profile, mod_context):
    """调用当前选定API供应商的批量翻译函数。"""
    handler = get_handler(provider_name)
    if not handler:
        logging.error(f"Handler for {provider_name} is not available")
        return None
    return handler.translate_texts_in_batches(client, provider_name, texts_to_translate, source_lang, target_lang, game_profile, mod_context)

def translate_single_text(client, provider_name, text, task_description, mod_name, source_lang, target_lang, mod_context, game_profile):
    """调用当前选定API供应商的单条文本翻译函数。"""
    handler = get_handler(provider_name)
    if not handler:
        logging.error(f"Handler for {provider_name} is not available")
        return None
    return handler.translate_single_text(client, provider_name, text, task_description, mod_name, source_lang, target_lang, mod_context, game_profile)

def translate_single_batch(client, provider_name, texts, source_lang, target_lang, game_profile, mod_context):
    """调用当前选定API供应商的单批次翻译函数。"""
    handler = get_handler(provider_name)
    if not handler:
        logging.error(f"Handler for {provider_name} is not available")
        return None
    
    # 直接调用单批次翻译函数，而不是批量翻译函数
    if hasattr(handler, '_translate_chunk'):
        return handler._translate_chunk(client, texts, source_lang, target_lang, game_profile, mod_context, 1)
    else:
        # 如果没有单批次函数，回退到批量翻译
        return handler.translate_texts_in_batches(client, provider_name, texts, source_lang, target_lang, game_profile, mod_context)

def translate_single_batch_with_batch_num(client, provider_name, texts, source_lang, target_lang, game_profile, mod_context, batch_num):
    """调用当前选定API供应商的单批次翻译函数，并传递批次编号。"""
    handler = get_handler(provider_name)
    if not handler:
        logging.error(f"Handler for {provider_name} is not available")
        return None
    
    # 直接调用单批次翻译函数，传递正确的批次编号
    if hasattr(handler, '_translate_chunk'):
        return handler._translate_chunk(client, texts, source_lang, target_lang, game_profile, mod_context, batch_num)
    else:
        # 如果没有单批次函数，回退到批量翻译
        return handler.translate_texts_in_batches(client, provider_name, texts, source_lang, target_lang, game_profile, mod_context)
=======
            # 默认返回 Gemini
            logging.warning(f"Unknown provider '{provider_name}', falling back to 'gemini'.")
            return GeminiHandler("gemini")
    except Exception as e:
        logging.error(f"Failed to instantiate handler for {provider_name}: {e}", exc_info=True)
        raise
>>>>>>> 476a26fd
<|MERGE_RESOLUTION|>--- conflicted
+++ resolved
@@ -1,13 +1,6 @@
 # scripts/core/api_handler.py
 import logging
-<<<<<<< HEAD
-import concurrent.futures
-from scripts.utils import i18n
-from scripts.app_settings import CHUNK_SIZE, MAX_RETRIES, API_PROVIDERS
-from scripts.utils.text_clean import strip_pl_diacritics, strip_outer_quotes
-=======
 from typing import TYPE_CHECKING
->>>>>>> 476a26fd
 
 # Use TYPE_CHECKING to avoid circular imports at runtime
 if TYPE_CHECKING:
@@ -44,95 +37,9 @@
         elif provider_name == "ollama":
             return OllamaHandler(provider_name)
         else:
-<<<<<<< HEAD
-            # 默认返回Gemini
-            from . import gemini_handler
-            return gemini_handler
-    except ImportError as e:
-        logging.error(f"Failed to import {provider_name} handler: {e}")
-        logging.error(f"Please install required dependencies for {provider_name}")
-        return None
-
-def initialize_client(provider_name, model_name=None):
-    """
-    为选定的API供应商初始化客户端。
-    """
-    handler = get_handler(provider_name)
-    if not handler:
-        logging.error(f"Handler for {provider_name} is not available")
-        return None, None
-    
-    # CLI处理器不需要API密钥
-    if provider_name == "gemini_cli":
-        provider_config = API_PROVIDERS.get(provider_name, {})
-        cli_path = provider_config.get("cli_path", "gemini")
-
-        # 如果未指定模型，则使用默认模型
-        if not model_name:
-            model_name = provider_config.get("default_model", "gemini-2.5-pro")
-
-        client = handler.GeminiCLIHandler(cli_path=cli_path, model=model_name)
-        return client, provider_name
-        
-    provider_config = API_PROVIDERS.get(provider_name, {})
-    api_key_env = provider_config.get("api_key_env")
-    api_key = os.getenv(api_key_env) if api_key_env else None
-    
-    if not api_key:
-        logging.error(f"API key environment variable '{api_key_env}' not set.")
-        return None, None
-        
-    client = handler.initialize_client(api_key)
-    return client, provider_name
-
-def translate_texts_in_batches(client, provider_name, texts_to_translate, source_lang, target_lang, game_profile, mod_context):
-    """调用当前选定API供应商的批量翻译函数。"""
-    handler = get_handler(provider_name)
-    if not handler:
-        logging.error(f"Handler for {provider_name} is not available")
-        return None
-    return handler.translate_texts_in_batches(client, provider_name, texts_to_translate, source_lang, target_lang, game_profile, mod_context)
-
-def translate_single_text(client, provider_name, text, task_description, mod_name, source_lang, target_lang, mod_context, game_profile):
-    """调用当前选定API供应商的单条文本翻译函数。"""
-    handler = get_handler(provider_name)
-    if not handler:
-        logging.error(f"Handler for {provider_name} is not available")
-        return None
-    return handler.translate_single_text(client, provider_name, text, task_description, mod_name, source_lang, target_lang, mod_context, game_profile)
-
-def translate_single_batch(client, provider_name, texts, source_lang, target_lang, game_profile, mod_context):
-    """调用当前选定API供应商的单批次翻译函数。"""
-    handler = get_handler(provider_name)
-    if not handler:
-        logging.error(f"Handler for {provider_name} is not available")
-        return None
-    
-    # 直接调用单批次翻译函数，而不是批量翻译函数
-    if hasattr(handler, '_translate_chunk'):
-        return handler._translate_chunk(client, texts, source_lang, target_lang, game_profile, mod_context, 1)
-    else:
-        # 如果没有单批次函数，回退到批量翻译
-        return handler.translate_texts_in_batches(client, provider_name, texts, source_lang, target_lang, game_profile, mod_context)
-
-def translate_single_batch_with_batch_num(client, provider_name, texts, source_lang, target_lang, game_profile, mod_context, batch_num):
-    """调用当前选定API供应商的单批次翻译函数，并传递批次编号。"""
-    handler = get_handler(provider_name)
-    if not handler:
-        logging.error(f"Handler for {provider_name} is not available")
-        return None
-    
-    # 直接调用单批次翻译函数，传递正确的批次编号
-    if hasattr(handler, '_translate_chunk'):
-        return handler._translate_chunk(client, texts, source_lang, target_lang, game_profile, mod_context, batch_num)
-    else:
-        # 如果没有单批次函数，回退到批量翻译
-        return handler.translate_texts_in_batches(client, provider_name, texts, source_lang, target_lang, game_profile, mod_context)
-=======
             # 默认返回 Gemini
             logging.warning(f"Unknown provider '{provider_name}', falling back to 'gemini'.")
             return GeminiHandler("gemini")
     except Exception as e:
         logging.error(f"Failed to instantiate handler for {provider_name}: {e}", exc_info=True)
-        raise
->>>>>>> 476a26fd
+        raise