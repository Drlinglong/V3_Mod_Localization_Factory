import os
import sys
import uvicorn
import uuid
import shutil
import zipfile
import logging
from fastapi import FastAPI, UploadFile, File, BackgroundTasks, HTTPException, Form
from fastapi.responses import FileResponse
from typing import Dict, List
from dotenv import load_dotenv

# Load environment variables from .env file
load_dotenv()

# Add project root to Python path
project_root = os.path.abspath(os.path.join(os.path.dirname(__file__), '..'))
if project_root not in sys.path:
    sys.path.insert(0, project_root)

from scripts.app_settings import GAME_PROFILES, LANGUAGES, API_PROVIDERS, SOURCE_DIR, DEST_DIR
from scripts.workflows import initial_translate
from scripts.utils import logger, i18n

# Setup logger
logger.setup_logger()

# In-memory storage for task status.
# In a real production app, this should be replaced with a more robust solution like Redis.
tasks: Dict[str, Dict] = {}


def run_translation_workflow(task_id: str, mod_name: str, game_profile_id: str, source_lang_code: str, target_lang_codes: List[str], api_provider: str, mod_context: str):
    """
    A wrapper for the core translation logic to be run in the background.
    """
    # Initialize i18n for the background task
    i18n.load_language('en_US')

    tasks[task_id]["status"] = "processing"
    tasks[task_id]["log"].append("背景翻译任务开始...")

    try:
        # 1. Retrieve full config objects from IDs/codes
        game_profile = GAME_PROFILES.get(game_profile_id)
        source_lang = next((lang for lang in LANGUAGES.values() if lang["code"] == source_lang_code), None)
        target_languages = [lang for lang in LANGUAGES.values() if lang["code"] in target_lang_codes]

        if not all([game_profile, source_lang, target_languages]):
            raise ValueError("无效的游戏配置、源语言或目标语言。")

        # 2. Call the core translation function
        initial_translate.run(
            mod_name=mod_name,
            game_profile=game_profile,
            source_lang=source_lang,
            target_languages=target_languages,
            selected_provider=api_provider,
            mod_context=mod_context,
        )

        # 3. Once done, update status and prepare result
        tasks[task_id]["status"] = "completed"
        tasks[task_id]["log"].append("翻译流程成功完成！")

        # Prepare the result for download
        output_folder_name = f"{target_languages[0]['folder_prefix']}{mod_name}"
        if len(target_languages) > 1:
            output_folder_name = f"Multilanguage-{mod_name}"

        result_dir = os.path.join(DEST_DIR, output_folder_name)

        # Hyper-detailed logging for debugging
        logging.info(f"--- ZIPPING LOGS for Task {task_id} ---")
        logging.info(f"Final check before zipping. Target directory: {result_dir}")
        logging.info(f"Does it exist? {os.path.exists(result_dir)}")
        logging.info(f"Is it a directory? {os.path.isdir(result_dir)}")
        if os.path.exists(result_dir) and os.path.isdir(result_dir):
            logging.info(f"Contents: {os.listdir(result_dir)}")
        logging.info(f"------------------------------------")

        zip_path = shutil.make_archive(result_dir, 'zip', result_dir)
        tasks[task_id]["result_path"] = zip_path

    except Exception as e:
        import traceback
        tb_str = traceback.format_exc()
        error_message = f"工作流执行失败 (Workflow execution failed): {e}\n{tb_str}"
        logging.error(f"任务 {task_id} 失败: {error_message}")
        tasks[task_id]["status"] = "failed"
        tasks[task_id]["log"].append(error_message)
        # 确保失败的任务没有可下载的结果路径
        if "result_path" in tasks[task_id]:
            del tasks[task_id]["result_path"]


app = FastAPI(
    title="P社Mod本地化工厂 API",
    description="为P社Mod本地化工厂提供Web UI的后端API。",
    version="1.0.0",
)

@app.post("/api/translate")
async def start_translation(
    background_tasks: BackgroundTasks,
    file: UploadFile = File(...),
    game_profile_id: str = Form(...),
    source_lang_code: str = Form(...),
    target_lang_codes: str = Form(...), # Received as a comma-separated string
    api_provider: str = Form(...),
    mod_context: str = Form("")
):
    task_id = str(uuid.uuid4())
    tasks[task_id] = {"status": "pending", "log": []}

    # Save and extract the uploaded file
    try:
        mod_name = file.filename.replace(".zip", "")

        # Clean up old source and dest dirs for this mod
        source_path = os.path.join(SOURCE_DIR, mod_name)
        if os.path.exists(source_path):
            shutil.rmtree(source_path)

        temp_zip_path = os.path.join(SOURCE_DIR, file.filename)
        with open(temp_zip_path, "wb") as buffer:
            shutil.copyfileobj(file.file, buffer)

        with zipfile.ZipFile(temp_zip_path, 'r') as zip_ref:
            zip_ref.extractall(source_path)

        # Smartly handle "double folder" zip files where all content is inside a single sub-directory.
        extracted_items = os.listdir(source_path)
        if len(extracted_items) == 1:
            potential_inner_folder = os.path.join(source_path, extracted_items[0])
            if os.path.isdir(potential_inner_folder):
                logging.info(f"Detected single sub-directory '{extracted_items[0]}', promoting its contents.")
                # Move all contents from the sub-directory to the parent (source_path)
                for item_name in os.listdir(potential_inner_folder):
                    shutil.move(
                        os.path.join(potential_inner_folder, item_name),
                        os.path.join(source_path, item_name)
                    )
                # Remove the now-empty sub-directory
                os.rmdir(potential_inner_folder)

        os.remove(temp_zip_path) # Clean up the zip file

        tasks[task_id]["status"] = "starting"
        tasks[task_id]["log"].append(f"Mod '{mod_name}' 已上传并解压。")
    except Exception as e:
        logging.exception("File upload/unzip failed")
        raise HTTPException(status_code=500, detail=f"文件处理失败: {e}")

    # Add the long-running task to the background
    target_codes = target_lang_codes.split(',')
    background_tasks.add_task(
        run_translation_workflow,
        task_id,
        mod_name,
        game_profile_id,
        source_lang_code,
        target_codes,
        api_provider,
        mod_context
    )

    return {"task_id": task_id, "message": "翻译任务已开始"}

@app.get("/api/status/{task_id}")
def get_status(task_id: str):
    task = tasks.get(task_id)
    if not task:
        raise HTTPException(status_code=404, detail="任务未找到")
    return task

@app.get("/api/result/{task_id}")
def get_result(task_id: str):
    task = tasks.get(task_id)
    if not task:
        raise HTTPException(status_code=404, detail="任务未找到")
    if task["status"] != "completed":
        raise HTTPException(status_code=400, detail="任务尚未完成")

    result_path = task.get("result_path")
    if not result_path or not os.path.exists(result_path):
        raise HTTPException(status_code=404, detail="结果文件未找到")

    return FileResponse(result_path, media_type='application/zip', filename=os.path.basename(result_path))


@app.get("/api/config")
def get_config():
    """
    Provide frontend with necessary configuration data.
    """
    return {
        "game_profiles": GAME_PROFILES,
        "languages": LANGUAGES,
        "api_providers": list(API_PROVIDERS.keys())
    }

#<-- Glossar-API-Endpunkte -->
import json
from pydantic import BaseModel, Field

GLOSSARY_DIR = os.path.join(project_root, "data", "glossary")

# --- Pydantic Models for Glossary ---
class GlossaryTranslation(BaseModel):
    en: str
    zh_cn: str = Field(alias='zh-CN')

class GlossaryMetadata(BaseModel):
    part_of_speech: str
    remarks: str | None = None

class GlossaryEntry(BaseModel):
    translations: GlossaryTranslation
    id: str
    metadata: GlossaryMetadata
    variants: dict | None = None

class UpdateGlossaryRequest(BaseModel):
    entries: List[GlossaryEntry]

<<<<<<< HEAD
=======
class CreateGlossaryFileRequest(BaseModel):
    game_id: str
    file_name: str


@app.post("/api/glossary/file")
def create_glossary_file(payload: CreateGlossaryFileRequest):
    """
    Creates a new, empty glossary JSON file for a given game.
    """
    game_id = payload.game_id
    file_name = payload.file_name

    # --- Validation ---
    if not file_name.endswith(".json"):
        raise HTTPException(status_code=400, detail="File name must end with .json")

    # Basic security check for filename
    if ".." in file_name or "/" in file_name or "\\" in file_name:
        raise HTTPException(status_code=400, detail="Invalid characters in file name.")

    game_path = os.path.join(GLOSSARY_DIR, game_id)
    if not os.path.isdir(game_path):
        raise HTTPException(status_code=404, detail=f"Game '{game_id}' not found.")

    file_path = os.path.join(game_path, file_name)
    if os.path.exists(file_path):
        raise HTTPException(status_code=409, detail=f"File '{file_name}' already exists in game '{game_id}'.")

    # --- File Creation ---
    try:
        default_content = {
            "metadata": {
                "description": f"New glossary file: {file_name}",
                "last_updated": ""
            },
            "entries": []
        }
        with open(file_path, 'w', encoding='utf-8') as f:
            json.dump(default_content, f, ensure_ascii=False, indent=2)

        return {"status": "success", "message": f"Successfully created '{file_name}' for game '{game_id}'."}
    except Exception as e:
        raise HTTPException(status_code=500, detail=f"Failed to create glossary file: {e}")

>>>>>>> e614be5b

@app.get("/api/glossary/tree")
def get_glossary_tree():
    """
    Scans the data/glossary directory and returns a tree structure
    for the Ant Design Tree component.
    """
    tree_data = []
    for game_id in os.listdir(GLOSSARY_DIR):
        game_path = os.path.join(GLOSSARY_DIR, game_id)
        if os.path.isdir(game_path):
            game_node = {
                "title": game_id,
                "key": game_id,
                "children": []
            }
            for filename in os.listdir(game_path):
                if filename.endswith(".json"):
                    game_node["children"].append({
                        "title": filename,
                        "key": f"{game_id}|{filename}", # Use a separator for easy splitting on the frontend
                        "isLeaf": True
                    })
            # Only add games that have at least one JSON file
            if game_node["children"]:
                tree_data.append(game_node)
    return tree_data

@app.get("/api/glossary/content")
def get_glossary_content(game_id: str, file_name: str):
    """
    Reads and returns the content of a specific glossary JSON file.
    """
    file_path = os.path.join(GLOSSARY_DIR, game_id, file_name)
    if not os.path.exists(file_path):
        raise HTTPException(status_code=404, detail="Glossary file not found.")
    try:
        with open(file_path, 'r', encoding='utf-8') as f:
            data = json.load(f)
        return data.get("entries", [])
    except Exception as e:
        raise HTTPException(status_code=500, detail=f"Failed to read or parse glossary file: {e}")

@app.post("/api/glossary/content")
def update_glossary_content(game_id: str, file_name: str, payload: UpdateGlossaryRequest):
    """
    Updates the content of a specific glossary JSON file.
    """
    file_path = os.path.join(GLOSSARY_DIR, game_id, file_name)
    if not os.path.exists(file_path):
        raise HTTPException(status_code=404, detail="Glossary file not found.")

    try:
        # 1. Read existing metadata
        with open(file_path, 'r', encoding='utf-8') as f:
            original_data = json.load(f)
            metadata = original_data.get("metadata", {})

        # 2. Create a backup
        backup_path = file_path + ".bak"
        shutil.copy2(file_path, backup_path)

        # 3. Prepare new content
        new_data = {
            "metadata": metadata,
            "entries": [entry.model_dump(by_alias=True) for entry in payload.entries]
        }

        # 4. Write the new content back to the file
        with open(file_path, 'w', encoding='utf-8') as f:
            json.dump(new_data, f, ensure_ascii=False, indent=2)

        return {"status": "success", "message": f"Glossary file '{file_name}' for game '{game_id}' updated successfully."}
    except Exception as e:
        raise HTTPException(status_code=500, detail=f"Failed to update glossary file: {e}")

@app.get("/")
def read_root():
    return {"message": "欢迎使用P社Mod本地化工厂API"}

if __name__ == "__main__":
    uvicorn.run("web_server:app", host="0.0.0.0", port=8000)<|MERGE_RESOLUTION|>--- conflicted
+++ resolved
@@ -224,8 +224,6 @@
 class UpdateGlossaryRequest(BaseModel):
     entries: List[GlossaryEntry]
 
-<<<<<<< HEAD
-=======
 class CreateGlossaryFileRequest(BaseModel):
     game_id: str
     file_name: str
@@ -271,7 +269,6 @@
     except Exception as e:
         raise HTTPException(status_code=500, detail=f"Failed to create glossary file: {e}")
 
->>>>>>> e614be5b
 
 @app.get("/api/glossary/tree")
 def get_glossary_tree():
