--- conflicted
+++ resolved
@@ -200,152 +200,6 @@
         "api_providers": list(API_PROVIDERS.keys())
     }
 
-<<<<<<< HEAD
-#<-- Glossar-API-Endpunkte -->
-import json
-from pydantic import BaseModel, Field
-
-GLOSSARY_DIR = os.path.join(project_root, "data", "glossary")
-
-# --- Pydantic Models for Glossary ---
-class GlossaryTranslation(BaseModel):
-    en: str
-    zh_cn: str = Field(alias='zh-CN')
-
-class GlossaryMetadata(BaseModel):
-    part_of_speech: str
-    remarks: str | None = None
-
-class GlossaryEntry(BaseModel):
-    translations: GlossaryTranslation
-    id: str
-    metadata: GlossaryMetadata
-    variants: dict | None = None
-
-class UpdateGlossaryRequest(BaseModel):
-    entries: List[GlossaryEntry]
-
-class CreateGlossaryFileRequest(BaseModel):
-    game_id: str
-    file_name: str
-
-
-@app.post("/api/glossary/file")
-def create_glossary_file(payload: CreateGlossaryFileRequest):
-    """
-    Creates a new, empty glossary JSON file for a given game.
-    """
-    game_id = payload.game_id
-    file_name = payload.file_name
-
-    # --- Validation ---
-    if not file_name.endswith(".json"):
-        raise HTTPException(status_code=400, detail="File name must end with .json")
-
-    # Basic security check for filename
-    if ".." in file_name or "/" in file_name or "\\" in file_name:
-        raise HTTPException(status_code=400, detail="Invalid characters in file name.")
-
-    game_path = os.path.join(GLOSSARY_DIR, game_id)
-    if not os.path.isdir(game_path):
-        raise HTTPException(status_code=404, detail=f"Game '{game_id}' not found.")
-
-    file_path = os.path.join(game_path, file_name)
-    if os.path.exists(file_path):
-        raise HTTPException(status_code=409, detail=f"File '{file_name}' already exists in game '{game_id}'.")
-
-    # --- File Creation ---
-    try:
-        default_content = {
-            "metadata": {
-                "description": f"New glossary file: {file_name}",
-                "last_updated": ""
-            },
-            "entries": []
-        }
-        with open(file_path, 'w', encoding='utf-8') as f:
-            json.dump(default_content, f, ensure_ascii=False, indent=2)
-
-        return {"status": "success", "message": f"Successfully created '{file_name}' for game '{game_id}'."}
-    except Exception as e:
-        raise HTTPException(status_code=500, detail=f"Failed to create glossary file: {e}")
-
-
-@app.get("/api/glossary/tree")
-def get_glossary_tree():
-    """
-    Scans the data/glossary directory and returns a tree structure
-    for the Ant Design Tree component.
-    """
-    tree_data = []
-    for game_id in os.listdir(GLOSSARY_DIR):
-        game_path = os.path.join(GLOSSARY_DIR, game_id)
-        if os.path.isdir(game_path):
-            game_node = {
-                "title": game_id,
-                "key": game_id,
-                "children": []
-            }
-            for filename in os.listdir(game_path):
-                if filename.endswith(".json"):
-                    game_node["children"].append({
-                        "title": filename,
-                        "key": f"{game_id}|{filename}", # Use a separator for easy splitting on the frontend
-                        "isLeaf": True
-                    })
-            # Only add games that have at least one JSON file
-            if game_node["children"]:
-                tree_data.append(game_node)
-    return tree_data
-
-@app.get("/api/glossary/content")
-def get_glossary_content(game_id: str, file_name: str):
-    """
-    Reads and returns the content of a specific glossary JSON file.
-    """
-    file_path = os.path.join(GLOSSARY_DIR, game_id, file_name)
-    if not os.path.exists(file_path):
-        raise HTTPException(status_code=404, detail="Glossary file not found.")
-    try:
-        with open(file_path, 'r', encoding='utf-8') as f:
-            data = json.load(f)
-        return data.get("entries", [])
-    except Exception as e:
-        raise HTTPException(status_code=500, detail=f"Failed to read or parse glossary file: {e}")
-
-@app.post("/api/glossary/content")
-def update_glossary_content(game_id: str, file_name: str, payload: UpdateGlossaryRequest):
-    """
-    Updates the content of a specific glossary JSON file.
-    """
-    file_path = os.path.join(GLOSSARY_DIR, game_id, file_name)
-    if not os.path.exists(file_path):
-        raise HTTPException(status_code=404, detail="Glossary file not found.")
-
-    try:
-        # 1. Read existing metadata
-        with open(file_path, 'r', encoding='utf-8') as f:
-            original_data = json.load(f)
-            metadata = original_data.get("metadata", {})
-
-        # 2. Create a backup
-        backup_path = file_path + ".bak"
-        shutil.copy2(file_path, backup_path)
-
-        # 3. Prepare new content
-        new_data = {
-            "metadata": metadata,
-            "entries": [entry.model_dump(by_alias=True) for entry in payload.entries]
-        }
-
-        # 4. Write the new content back to the file
-        with open(file_path, 'w', encoding='utf-8') as f:
-            json.dump(new_data, f, ensure_ascii=False, indent=2)
-
-        return {"status": "success", "message": f"Glossary file '{file_name}' for game '{game_id}' updated successfully."}
-    except Exception as e:
-        raise HTTPException(status_code=500, detail=f"Failed to update glossary file: {e}")
-=======
 def build_docs_tree(directory: str, parent_key: str = ''):
     """
     Recursively builds a tree structure for Ant Design's Tree component.
@@ -414,7 +268,6 @@
     except Exception as e:
         raise HTTPException(status_code=500, detail=f"Error reading file: {e}")
 
->>>>>>> a5e568e1
 
 @app.get("/")
 def read_root():
